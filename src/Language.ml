(* Opening a library for generic programming (https://github.com/dboulytchev/GT).
   The library provides "@type ..." syntax extension and plugins like show, etc.
*)
open GT

(* Opening a library for combinator-based syntax analysis *)
open Ostap.Combinators
<<<<<<< HEAD

(* States *)
module State =
  struct
                                                                
    (* State: global state, local state, scope variables *)
    type t = {g : string -> int; l : string -> int; scope : string list}

    (* Empty state *)
    let empty =
      let e x = failwith (Printf.sprintf "Undefined variable: %s" x) in
      {g = e; l = e; scope = []}

    (* Update: non-destructively "modifies" the state s by binding the variable x 
       to value v and returns the new state w.r.t. a scope
    *)
    let update x v s =
      let u x v s = fun y -> if x = y then v else s y in
      if List.mem x s.scope then {s with l = u x v s.l} else {s with g = u x v s.g}

    (* Evals a variable in a state w.r.t. a scope *)
    let eval s x = (if List.mem x s.scope then s.l else s.g) x

    (* Creates a new scope, based on a given state *)
    let push_scope st xs = {empty with g = st.g; scope = xs}

    (* Drops a scope *)
    let drop_scope st st' = {st' with g = st.g}

  end
    
=======
open Ostap
       
>>>>>>> ffada51e
(* Simple expressions: syntax and semantics *)
module Expr =
  struct
    
    (* The type for expressions. Note, in regular OCaml there is no "@type..." 
       notation, it came from GT. 
    *)
    @type t =
    (* integer constant *) | Const of int
    (* variable         *) | Var   of string
    (* binary operator  *) | Binop of string * t * t with show

    (* Available binary operators:
        !!                   --- disjunction
        &&                   --- conjunction
        ==, !=, <=, <, >=, > --- comparisons
        +, -                 --- addition, subtraction
        *, /, %              --- multiplication, division, reminder
    *)
<<<<<<< HEAD
      
    (* Expression evaluator
=======
                                                            
    (* State: a partial map from variables to integer values. *)
    type state = string -> int 

    (* Empty state: maps every variable into nothing. *)
    let empty = fun x -> failwith (Printf.sprintf "Undefined variable %s" x)

    (* Update: non-destructively "modifies" the state s by binding the variable x 
      to value v and returns the new state.
    *)
    let update x v s = fun y -> if x = y then v else s y

    let boolToInt n = if n then 1 else 0

    let evalBinop op a b = match op with
      | "+" -> a + b
      | "-" -> a - b
      | "*" -> a * b
      | "/" -> a / b
      | "%" -> a mod b
      | "<" -> boolToInt (a < b)
      | ">" -> boolToInt (a > b)
      | "<=" -> boolToInt (a <= b)
      | ">=" -> boolToInt (a >= b)
      | "==" -> boolToInt (a == b)
      | "!=" -> boolToInt (a != b)
      | "&&" -> boolToInt ((a != 0) && (b != 0))
      | "!!" -> boolToInt ((a != 0) || (b != 0))
>>>>>>> ffada51e

    (* Expression evaluator
         val eval : state -> expr -> int
     
       Takes a state and an expression, and returns the value of the expression in 
       the given state.
<<<<<<< HEAD
    *)                                                       
    let to_func op =
      let bti   = function true -> 1 | _ -> 0 in
      let itb b = b <> 0 in
      let (|>) f g   = fun x y -> f (g x y) in
      match op with
      | "+"  -> (+)
      | "-"  -> (-)
      | "*"  -> ( * )
      | "/"  -> (/)
      | "%"  -> (mod)
      | "<"  -> bti |> (< )
      | "<=" -> bti |> (<=)
      | ">"  -> bti |> (> )
      | ">=" -> bti |> (>=)
      | "==" -> bti |> (= )
      | "!=" -> bti |> (<>)
      | "&&" -> fun x y -> bti (itb x && itb y)
      | "!!" -> fun x y -> bti (itb x || itb y)
      | _    -> failwith (Printf.sprintf "Unknown binary operator %s" op)    
    
    let rec eval st expr =      
      match expr with
      | Const n -> n
      | Var   x -> State.eval st x
      | Binop (op, x, y) -> to_func op (eval st x) (eval st y)

    (* Expression parser. You can use the following terminals:

         IDENT   --- a non-empty identifier a-zA-Z[a-zA-Z0-9_]* as a string
         DECIMAL --- a decimal constant [0-9]+ as a string
                                                                                                                  
    *)
    ostap (                                      
      parse:
	  !(Ostap.Util.expr 
             (fun x -> x)
	     (Array.map (fun (a, s) -> a, 
                           List.map  (fun s -> ostap(- $(s)), (fun x y -> Binop (s, x, y))) s
                        ) 
              [|                
		`Lefta, ["!!"];
		`Lefta, ["&&"];
		`Nona , ["=="; "!="; "<="; "<"; ">="; ">"];
		`Lefta, ["+" ; "-"];
		`Lefta, ["*" ; "/"; "%"];
              |] 
	     )
	     primary);
      
      primary:
        n:DECIMAL {Const n}
      | x:IDENT   {Var x}
      | -"(" parse -")"
=======
    *)
    let rec eval s e = match e with
      | Const n          -> n
      | Var v            -> s v
      | Binop (op, a, b) -> evalBinop op (eval s a)(eval s b)  
      | _                -> failwith "[Expr] Unimplemented expression type"
      
    let ostapOpToBinop op = ostap(- $(op)), (fun x y -> Binop (op, x, y))
      
    (* Statement parser *)
    ostap (
      expr:
        !(Util.expr
        (fun x -> x)
        (
          Array.map (fun (a, ops) -> a, List.map ostapOpToBinop ops)
          [|
            `Lefta, ["!!"];
            `Lefta, ["&&"];
            `Nona , ["=="; "!="; "<="; ">="; "<"; ">"];
            `Lefta, ["+"; "-"];
            `Lefta, ["*"; "/"; "%"];
          |]
        )
        primary
      );
      primary: v:IDENT {Var v} | n:DECIMAL {Const n} | -"(" expr -")"
>>>>>>> ffada51e
    )
  end
                    
(* Simple statements: syntax and sematics *)
module Stmt =
  struct

    (* The type for statements *)
    @type t =
    (* read into the variable           *) | Read   of string
    (* write the value of an expression *) | Write  of Expr.t
    (* assignment                       *) | Assign of string * Expr.t
    (* composition                      *) | Seq    of t * t 
    (* empty statement                  *) | Skip
    (* conditional                      *) | If     of Expr.t * t * t
    (* loop with a pre-condition        *) | While  of Expr.t * t
<<<<<<< HEAD
    (* loop with a post-condition       *) | Repeat of t * Expr.t
    (* call a procedure                 *) | Call   of string * Expr.t list with show
                                                                    
=======
    (* loop with a post-condition       *) | Repeat of t * Expr.t with show

>>>>>>> ffada51e
    (* The type of configuration: a state, an input stream, an output stream *)
    type config = State.t * int list * int list 

    (* Statement evaluator

         val eval : env -> config -> t -> config

       Takes an environment, a configuration and a statement, and returns another configuration. The 
       environment supplies the following method

           method definition : string -> (string list, string list, t)

       which returns a list of formal parameters and a body for given definition
    *)
<<<<<<< HEAD
    let rec eval _ = failwith "Not Implemented Yet"
                                
    (* Statement parser *)
    ostap (                                      
      parse: empty {failwith "Not yet implemented"}
=======
    let rec eval ((s, i, o) as conf) stmt = match stmt with
      | Read v ->
        (
          match i with
            | n::i -> (Expr.update v n s), i, o
            | _ -> failwith "[Stmt] No input for Read statement"
        )
      | Write x            -> s, i, o @ [Expr.eval s x]
      | Assign(v, x)       -> (Expr.update v (Expr.eval s x) s), i, o
      | Seq(t1, t2)        -> eval (eval conf t1) t2
      | Skip               -> conf
      | If(cond, p1, p2)   -> if (Expr.eval s cond != 0) then eval conf p1 else eval conf p2
      | While(cond, body)  -> eval conf (if (Expr.eval s cond != 0) then Seq(body, While(cond, body)) else Skip)
      | Repeat(body, cond) ->
        let (s, _, _) as conf = eval conf body in
        eval conf (if (Expr.eval s cond == 0) then Repeat(body, cond) else Skip)
      | _           -> failwith "[Stmt] Unsupported statement"
      
    (* Statement parser *)

    ostap (
      else_branch:
          "fi" {Skip}
        | "else" body:!(parse) "fi" {body}
        | "elif" cond:!(Expr.expr) "then" s1:!(parse) s2:!(else_branch) {If(cond, s1, s2)};
    
      stmt:
          v:IDENT ":=" e:!(Expr.expr) {Assign(v, e)}
        | "read" "(" x:IDENT ")" {Read x}
        | "write" "(" e:!(Expr.expr) ")" {Write e}
        | "if" cond:!(Expr.expr) "then" s1:!(parse) s2:!(else_branch) {If(cond, s1, s2)}
        | "while" cond:!(Expr.expr) "do" body:!(parse) "od" {While(cond, body)}
        | "for" init:!(stmt) "," cond:!(Expr.expr) "," step:!(stmt) "do" body:!(parse) "od" {Seq(init, While(cond, Seq(body, step)))}
        | "repeat" body:!(parse) "until" cond:!(Expr.expr) {Repeat(body, cond)}
        | "skip" {Skip};
            
      parse: s:stmt ";" rest:parse {Seq(s, rest)} | stmt
>>>>>>> ffada51e
    )
  end

(* Function and procedure definitions *)
module Definition =
  struct

    (* The type for a definition: name, argument list, local variables, body *)
    type t = string * (string list * string list * Stmt.t)

    ostap (                                      
      parse: empty {failwith "Not yet implemented"}
    )

  end
    
(* The top-level definitions *)

(* The top-level syntax category is a pair of definition list and statement (program body) *)
type t = Definition.t list * Stmt.t    

(* Top-level evaluator

     eval : t -> int list -> int list

   Takes a program and its input stream, and returns the output stream
*)
let eval (defs, body) i =
  let module M = Map.Make (String) in
  let m        = List.fold_left (fun m ((name, _) as def) -> M.add name def m) M.empty defs in  
  let _, _, o  = Stmt.eval (object method definition f = snd @@ M.find f m end) (State.empty, i, []) body in o

(* Top-level parser *)
let parse = ostap (!(Definition.parse)* !(Stmt.parse))<|MERGE_RESOLUTION|>--- conflicted
+++ resolved
@@ -5,7 +5,7 @@
 
 (* Opening a library for combinator-based syntax analysis *)
 open Ostap.Combinators
-<<<<<<< HEAD
+open Ostap
 
 (* States *)
 module State =
@@ -36,11 +36,7 @@
     let drop_scope st st' = {st' with g = st.g}
 
   end
-    
-=======
-open Ostap
-       
->>>>>>> ffada51e
+
 (* Simple expressions: syntax and semantics *)
 module Expr =
   struct
@@ -60,10 +56,6 @@
         +, -                 --- addition, subtraction
         *, /, %              --- multiplication, division, reminder
     *)
-<<<<<<< HEAD
-      
-    (* Expression evaluator
-=======
                                                             
     (* State: a partial map from variables to integer values. *)
     type state = string -> int 
@@ -92,14 +84,12 @@
       | "!=" -> boolToInt (a != b)
       | "&&" -> boolToInt ((a != 0) && (b != 0))
       | "!!" -> boolToInt ((a != 0) || (b != 0))
->>>>>>> ffada51e
 
     (* Expression evaluator
          val eval : state -> expr -> int
      
        Takes a state and an expression, and returns the value of the expression in 
        the given state.
-<<<<<<< HEAD
     *)                                                       
     let to_func op =
       let bti   = function true -> 1 | _ -> 0 in
@@ -126,6 +116,7 @@
       | Const n -> n
       | Var   x -> State.eval st x
       | Binop (op, x, y) -> to_func op (eval st x) (eval st y)
+	  | _                -> failwith "[Expr] Unimplemented expression type"
 
     (* Expression parser. You can use the following terminals:
 
@@ -136,53 +127,25 @@
     ostap (                                      
       parse:
 	  !(Ostap.Util.expr 
-             (fun x -> x)
-	     (Array.map (fun (a, s) -> a, 
-                           List.map  (fun s -> ostap(- $(s)), (fun x y -> Binop (s, x, y))) s
-                        ) 
-              [|                
-		`Lefta, ["!!"];
-		`Lefta, ["&&"];
-		`Nona , ["=="; "!="; "<="; "<"; ">="; ">"];
-		`Lefta, ["+" ; "-"];
-		`Lefta, ["*" ; "/"; "%"];
-              |] 
-	     )
-	     primary);
+        (fun x -> x)
+	    (Array.map (
+		  fun (a, s) -> a, 
+            List.map  (fun s -> ostap(- $(s)), (fun x y -> Binop (s, x, y))) s
+          ) 
+          [|                
+			`Lefta, ["!!"];
+			`Lefta, ["&&"];
+			`Nona , ["=="; "!="; "<="; "<"; ">="; ">"];
+			`Lefta, ["+" ; "-"];
+			`Lefta, ["*" ; "/"; "%"];
+          |] 
+	    )
+	    primary);
       
       primary:
         n:DECIMAL {Const n}
       | x:IDENT   {Var x}
       | -"(" parse -")"
-=======
-    *)
-    let rec eval s e = match e with
-      | Const n          -> n
-      | Var v            -> s v
-      | Binop (op, a, b) -> evalBinop op (eval s a)(eval s b)  
-      | _                -> failwith "[Expr] Unimplemented expression type"
-      
-    let ostapOpToBinop op = ostap(- $(op)), (fun x y -> Binop (op, x, y))
-      
-    (* Statement parser *)
-    ostap (
-      expr:
-        !(Util.expr
-        (fun x -> x)
-        (
-          Array.map (fun (a, ops) -> a, List.map ostapOpToBinop ops)
-          [|
-            `Lefta, ["!!"];
-            `Lefta, ["&&"];
-            `Nona , ["=="; "!="; "<="; ">="; "<"; ">"];
-            `Lefta, ["+"; "-"];
-            `Lefta, ["*"; "/"; "%"];
-          |]
-        )
-        primary
-      );
-      primary: v:IDENT {Var v} | n:DECIMAL {Const n} | -"(" expr -")"
->>>>>>> ffada51e
     )
   end
                     
@@ -199,14 +162,9 @@
     (* empty statement                  *) | Skip
     (* conditional                      *) | If     of Expr.t * t * t
     (* loop with a pre-condition        *) | While  of Expr.t * t
-<<<<<<< HEAD
     (* loop with a post-condition       *) | Repeat of t * Expr.t
     (* call a procedure                 *) | Call   of string * Expr.t list with show
-                                                                    
-=======
-    (* loop with a post-condition       *) | Repeat of t * Expr.t with show
-
->>>>>>> ffada51e
+
     (* The type of configuration: a state, an input stream, an output stream *)
     type config = State.t * int list * int list 
 
@@ -221,13 +179,7 @@
 
        which returns a list of formal parameters and a body for given definition
     *)
-<<<<<<< HEAD
-    let rec eval _ = failwith "Not Implemented Yet"
-                                
-    (* Statement parser *)
-    ostap (                                      
-      parse: empty {failwith "Not yet implemented"}
-=======
+
     let rec eval ((s, i, o) as conf) stmt = match stmt with
       | Read v ->
         (
@@ -265,7 +217,6 @@
         | "skip" {Skip};
             
       parse: s:stmt ";" rest:parse {Seq(s, rest)} | stmt
->>>>>>> ffada51e
     )
   end
 
