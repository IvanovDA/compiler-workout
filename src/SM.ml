--- conflicted
+++ resolved
@@ -21,11 +21,7 @@
 (* Stack machine interpreter
      val eval : config -> prg -> config
    Takes a configuration and a program, and returns a configuration as a result
-<<<<<<< HEAD
 *)                         
-let rec eval conf prog = failwith "Not yet implemented"
-=======
- *)               
 
 let evalInstruction conf instr =
   let (stack, (s, i, o)) = conf in
@@ -56,7 +52,6 @@
     | _ -> failwith "[SM] Unsupported instruction"
 
 let eval conf p = List.fold_left evalInstruction conf p
->>>>>>> 7ff71cd5
 
 (* Top-level evaluation
 
@@ -72,30 +67,15 @@
 
    Takes a program in the source language and returns an equivalent program for the
    stack machine
-<<<<<<< HEAD
 *)
-let rec compile =
-  let rec expr = function
-  | Expr.Var   x          -> [LD x]
-  | Expr.Const n          -> [CONST n]
-  | Expr.Binop (op, x, y) -> expr x @ expr y @ [BINOP op]
-  in
-  function
-  | Stmt.Seq (s1, s2)  -> compile s1 @ compile s2
-  | Stmt.Read x        -> [READ; ST x]
-  | Stmt.Write e       -> expr e @ [WRITE]
-  | Stmt.Assign (x, e) -> expr e @ [ST x]
-=======
- *)
  
 let rec compileExpr t = match t with
   | Language.Expr.Const n           -> [CONST n]
   | Language.Expr.Var v             -> [LD v]
-  | Language.Expr.Binop (op, a, b)  -> (compileExpr a) @ (compileExpr b) @ [BINOP op]
+  | Language.Expr.Binop (op, a, b)  -> compileExpr a @ compileExpr b @ [BINOP op]
 
 let rec compile p = match p with
   | Language.Stmt.Read v        -> [READ; ST v]
-  | Language.Stmt.Write x       -> (compileExpr x) @ [WRITE]
-  | Language.Stmt.Assign (v, x) -> (compileExpr x) @ [ST v]
-  | Language.Stmt.Seq (p1, p2)  -> (compile p1) @ (compile p2)
->>>>>>> 7ff71cd5
+  | Language.Stmt.Write x       -> compileExpr x @ [WRITE]
+  | Language.Stmt.Assign (v, x) -> compileExpr x @ [ST v]
+  | Language.Stmt.Seq (p1, p2)  -> compile p1 @ compile p2