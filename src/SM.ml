--- conflicted
+++ resolved
@@ -31,9 +31,6 @@
    Takes an environment, a configuration and a program, and returns a configuration as a result. The
    environment is used to locate a label to jump to (via method env#labeled <label_name>)
 *)                         
-<<<<<<< HEAD
-let rec eval _ = failwith "Not Implemented Yet"
-=======
 
 let rec eval env ((stack, (s, i, o)) as conf) p =
   match p with
@@ -73,7 +70,6 @@
               else eval env conf p
       )
       | _ -> failwith "[SM] Unsupported instruction" 
->>>>>>> ffada51e
 
 (* Top-level evaluation
 
@@ -104,9 +100,6 @@
    Takes a program in the source language and returns an equivalent program for the
    stack machine
 *)
-<<<<<<< HEAD
-let compile _ = failwith "Not Implemented Yet"
-=======
 
 (* Storage/generator for labels
      Stores last label indices for if, while, repeat, in that order
@@ -153,5 +146,4 @@
   
 let compile p =
   let _, code = compileImpl (0, 0, 0) p in
-  code
->>>>>>> ffada51e
+  code