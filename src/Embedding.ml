(* A deep embedding of simple expressions in OCaml. *)

(* Opening GT yet again. *)
open GT
       
(* Opening the substrate module for convenience. *)
open Syntax

(* Shortcuts for leaf constructors *)
let ( ! ) x = Expr.Var x
let ( !? ) n = Expr.Const n

(* Implementation of operators *)
let binop op x y = Expr.Binop (op, x, y)
                         
let ( +  ) = binop "+"
let ( -  ) = binop "-"
let ( *  ) = binop "*"
let ( /  ) = binop "/"
let ( %  ) = binop "%"
let ( <  ) = binop "<"
let ( <= ) = binop "<="
let ( >  ) = binop ">"
let ( >= ) = binop ">="
let ( == ) = binop "=="
let ( != ) = binop "!="
let ( && ) = binop "&&"
let ( || ) = binop "!!"

let ( =:= ) x e = Stmt.Assign (x, e)
let read  x = Stmt.Read x
let write e = Stmt.Write e
let (|>) x y = Stmt.Seq (x, y)
                             
(* Some predefined names for variables *)
let x = !"x"
let y = !"y"
let z = !"z"
let t = !"t"
<<<<<<< HEAD
=======

>>>>>>> a44152da
                   <|MERGE_RESOLUTION|>--- conflicted
+++ resolved
@@ -37,8 +37,4 @@
 let y = !"y"
 let z = !"z"
 let t = !"t"
-<<<<<<< HEAD
-=======
-
->>>>>>> a44152da
                    